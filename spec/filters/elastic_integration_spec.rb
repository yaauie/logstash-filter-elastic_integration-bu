require "logstash/devutils/rspec/spec_helper"
require "logstash/devutils/rspec/shared_examples"

require "logstash/filters/elastic_integration"

describe LogStash::Filters::ElasticIntegration do
  let(:config) {{ }}
  let(:paths) do
    {
      # path has to be created, otherwise config :path validation fails
      # and since we cannot control the chmod operations on paths, we should stub file readable? and writable? operations
      :test_path => "spec/filters/resources/do_not_remove_path"
    }
  end

  subject(:plugin) { LogStash::Filters::ElasticIntegration.new(config) }

  describe 'the plugin class' do
    subject { described_class }
    it { is_expected.to be_a_kind_of Class }
    it { is_expected.to be <= LogStash::Filters::Base }
    it { is_expected.to have_attributes(:config_name => "elastic_integration") }
  end

  describe 'an instance with default config' do
    subject(:instance) { described_class.new({}) }

    it { is_expected.to be_a_kind_of LogStash::Filters::Base }
    it { is_expected.to respond_to(:register).with(0).arguments }
    it { is_expected.to respond_to(:filter).with(1).argument }

  end

  describe "plugin register" do
    let(:registered_plugin) { plugin.tap(&:register) }

    shared_examples "validate `ssl_enabled`" do
      it "enables SSL" do
<<<<<<< HEAD
        expect(registered_plugin.ssl_enabled.eql?(true)).to be_truthy
=======
        expect(registered_plugin.ssl).to be_truthy
>>>>>>> 5410b5c7
      end
    end

    shared_examples "validate ssl_verification_mode" do
      it "has ssl_verification_mode => full" do
        expect(registered_plugin).to have_attributes(:ssl_verification_mode => "full")
      end
    end

    describe "infer SSL from connection settings" do

      context "with `cloud_id`" do
        let(:config) { super().merge("cloud_id" => "my-es-cloud.com") }

        include_examples "validate `ssl_enabled`"
        include_examples "validate ssl_verification_mode"
      end

      describe "`hosts`" do

        context "with HTTPS protocol entry" do
          let(:config) { super().merge("hosts" => %w[https://127.0.0.1 https://127.0.0.2:9200/ https://my-es-cluster.com/]) }

          include_examples "validate `ssl_enabled`"
          include_examples "validate ssl_verification_mode"
        end

        context "with HTTP protocol entry" do
          let(:config) { super().merge("hosts" => %w[http://127.0.0.1 http://127.0.0.2:9200 http://my-es-cluster.com]) }

          it "disables the SSL" do
<<<<<<< HEAD
            expect(registered_plugin.ssl_enabled.eql?(false)).to be_truthy
=======
            expect(registered_plugin.ssl).to be_falsey
>>>>>>> 5410b5c7
          end
        end

        context "with empty entry protocol" do
          let(:config) { super().merge("hosts" => %w[127.0.0.1 127.0.0.2:9200 my-es-cluster.com]) }

          include_examples "validate `ssl_enabled`"
          include_examples "validate ssl_verification_mode"
        end

        context "with mixed entries protocol" do
          let(:config) { super().merge("hosts" => %w[https://127.0.0.1 127.0.0.2:9200 http://my-es-cluster.com]) }

          it "raises an error" do
            expected_message = "`hosts` contains entries with mixed protocols, which are unsupported; when any entry includes a protocol, the protocols of all must match each other"
            expect{ registered_plugin }.to raise_error(LogStash::ConfigurationError).with_message(expected_message)
          end
        end

        context "with multiple paths" do
          let(:config) { super().merge("hosts" => %w[http://127.0.0.1/a-path http://127.0.0.2:9200/b-path http://my-es-cluster.com/c-path]) }

          it "raises an error" do
            expected_message = "All hosts must use same path."
            expect{ registered_plugin }.to raise_error(LogStash::ConfigurationError).with_message(expected_message)
          end
        end
      end
    end

    describe "connection prerequisites" do

      context "with both `hosts` and `cloud_id`" do
        let(:config) {super().merge("hosts" => ["https://my-es-host:9200"], "cloud_id" => "my_cloud_id")}

        it "raises an error" do
          expected_message = "`hosts` and `cloud_id` cannot be used together."
          expect{ registered_plugin }.to raise_error(LogStash::ConfigurationError).with_message(expected_message)
        end
      end

      describe "`hosts`" do

        describe "HTTP scheme" do
          let(:config) { super().merge("hosts" => %w[http://my-es-cluster:1111 http://cloud-test.es.us-west-2.aws.found.io])}

<<<<<<< HEAD
          describe "with SSL enabled" do
            let(:config) { super().merge("ssl_enabled" => true)}
=======
          context "with SSL enabled" do
            let(:config) { super().merge("ssl" => true)}
>>>>>>> 5410b5c7

            it "enforces to use HTTPS" do
              expected_message = "All hosts must agree with https schema when using `ssl_enabled`."
              expect{ registered_plugin }.to raise_error(LogStash::ConfigurationError).with_message(expected_message)
            end
          end

<<<<<<< HEAD
          describe "with SSL disabled" do
            let(:config) { super().merge("ssl_enabled" => false)}
=======
          context "with SSL disabled" do
            let(:config) { super().merge("ssl" => false)}
>>>>>>> 5410b5c7

            it "accepts" do
              expect{ registered_plugin }.not_to raise_error
            end
          end
        end

        context "with HTTPS scheme" do
          let(:config) { super().merge("hosts" => %w[https://my-es-cluster:1111 https://my-another-es-cluster:2222 https://cloud-test.es.us-west-2.aws.found.io])}

          describe "when SSL enabled" do
            let(:config) { super().merge("ssl_enabled" => true)}

            it "accepts" do
              expect{ registered_plugin }.not_to raise_error
            end
          end

          describe "when SSL disabled" do
            let(:config) { super().merge("ssl_enabled" => false)}

            it "raises an error" do
              expected_message = "All hosts must agree with http schema when NOT using `ssl_enabled`."
              expect{ registered_plugin }.to raise_error(LogStash::ConfigurationError).with_message(expected_message)
            end
          end

        end
      end
    end

    describe "normalize `hosts`" do
      let(:config) { super().merge("hosts" => %w[my-es-cluster.com 127.0.0.1 127.0.0.2:9300]) }

<<<<<<< HEAD
      describe "when SSL enabled" do
        let(:config) { super().merge("ssl_enabled" => true) }
=======
      context "with SSL enabled" do
        let(:config) { super().merge("ssl" => true) }
>>>>>>> 5410b5c7

        it "applies default value" do
          expect(registered_plugin.hosts[0].eql?(::LogStash::Util::SafeURI.new("https://my-es-cluster.com:9200/"))).to be_truthy
          expect(registered_plugin.hosts[1].eql?(::LogStash::Util::SafeURI.new("https://127.0.0.1:9200/"))).to be_truthy
          expect(registered_plugin.hosts[2].eql?(::LogStash::Util::SafeURI.new("https://127.0.0.2:9300/"))).to be_truthy
        end
      end

<<<<<<< HEAD
      describe "when SSL disabled" do
        let(:config) { super().merge("ssl_enabled" => false) }
=======
      context "with SSL disabled" do
        let(:config) { super().merge("ssl" => false) }
>>>>>>> 5410b5c7

        it "applies default value" do
          expect(registered_plugin.hosts[0].eql?(::LogStash::Util::SafeURI.new("http://my-es-cluster.com:9200/"))).to be_truthy
          expect(registered_plugin.hosts[1].eql?(::LogStash::Util::SafeURI.new("http://127.0.0.1:9200/"))).to be_truthy
          expect(registered_plugin.hosts[2].eql?(::LogStash::Util::SafeURI.new("http://127.0.0.2:9300/"))).to be_truthy
        end
      end

      context "with no SSL specified" do

        include_examples "validate `ssl_enabled`"
        include_examples "validate ssl_verification_mode"

        it "applies default value" do
          expect(registered_plugin.hosts[0].eql?(::LogStash::Util::SafeURI.new("https://my-es-cluster.com:9200/"))).to be_truthy
          expect(registered_plugin.hosts[1].eql?(::LogStash::Util::SafeURI.new("https://127.0.0.1:9200/"))).to be_truthy
          expect(registered_plugin.hosts[2].eql?(::LogStash::Util::SafeURI.new("https://127.0.0.2:9300/"))).to be_truthy
        end
      end
    end

<<<<<<< HEAD
    context "when SSL enabled" do
      let(:config) { super().merge("ssl_enabled" => true, "cloud_id" => "my-es-cloud-id.com") }
=======
    context "with SSL enabled" do
      let(:config) { super().merge("ssl" => true, "cloud_id" => "my-es-cloud-id.com") }
>>>>>>> 5410b5c7

      include_examples "validate ssl_verification_mode"

      context "with `ssl_certificate`" do
        let(:config) { super().merge("ssl_certificate" => paths[:test_path]) }

        describe "with `ssl_keystore_path`" do
          let(:config) { super().merge("ssl_keystore_path" => paths[:test_path]) }

          it "doesn't allow to use together" do
            expected_message = "`ssl_certificate` and `ssl_keystore_path` cannot be used together."
            expect { registered_plugin }.to raise_error(LogStash::ConfigurationError).with_message(expected_message)
          end
        end

        it "requires `ssl_key`" do
          expected_message = "`ssl_certificate` requires `ssl_key`"
          expect { registered_plugin }.to raise_error(LogStash::ConfigurationError).with_message(expected_message)
        end

        describe "with `ssl_key`" do
          let(:config) { super().merge("ssl_key" => paths[:test_path]) }

          it "requires `ssl_key_passphrase`" do
            allow(File).to receive(:writable?).and_return(false)
            expected_message = "`ssl_key` requires `ssl_key_passphrase`"
            expect { registered_plugin }.to raise_error(LogStash::ConfigurationError).with_message(expected_message)
          end

          describe "with empty `ssl_key_passphrase`" do
            let(:config) { super().merge("ssl_key_passphrase" => "") }

            it "requires non-empty passphrase" do
              allow(File).to receive(:writable?).and_return(false)
              expected_message = "`ssl_key_passphrase` cannot be empty"
              expect { registered_plugin }.to raise_error(LogStash::ConfigurationError).with_message(expected_message)
            end
          end

          describe "with non-empty `ssl_key_passphrase`" do
            let(:config) { super().merge("ssl_key_passphrase" => "ssl_key_pa$$phrase") }

            describe "with non readable path" do
              before(:each) do
                allow(File).to receive(:readable?).and_return(false)
              end
              it "requires readable path" do
                expected_message = "Specified ssl_certificate #{paths[:test_path]} path must be readable."
                expect { registered_plugin }.to raise_error(LogStash::ConfigurationError).with_message(expected_message)
              end
            end

            describe "with readable and writable path" do
              before(:each) do
                allow(File).to receive(:readable?).and_return(true)
                allow(File).to receive(:writable?).and_return(true)
              end
              it "requires non-writable path" do
                expected_message = "Specified ssl_certificate #{paths[:test_path]} path must not be writable."
                expect { registered_plugin }.to raise_error(LogStash::ConfigurationError).with_message(expected_message)
              end
            end
          end
        end
      end

      context "without `ssl_certificate`" do

        describe "with `ssl_key`" do
          let(:config) { super().merge("ssl_key" => paths[:test_path]) }

          it "requires `ssl_certificate`" do
            expected_message = "`ssl_key` is not allowed unless `ssl_certificate` is specified"
            expect { registered_plugin }.to raise_error(LogStash::ConfigurationError).with_message(expected_message)
          end
        end

        describe "without `ssl_key`" do

          describe "with `ssl_key_passphrase`" do

            describe "with `ssl_key_passphrase`" do
              let(:config) { super().merge("ssl_key_passphrase" => "ssl_key_pa&$phrase") }

              it "requires `ssl_key`" do
                expected_message = "`ssl_key_passphrase` is not allowed unless `ssl_key` is specified"
                expect { registered_plugin }.to raise_error(LogStash::ConfigurationError).with_message(expected_message)
              end
            end

          end
        end
      end

      context "with `ssl_keystore_path`" do
        let(:config) { super().merge("ssl_keystore_path" => paths[:test_path]) }

        it "requires `ssl_keystore_password`" do
          expected_message = "`ssl_keystore_path` requires `ssl_keystore_password`"
          expect{ registered_plugin }.to raise_error(LogStash::ConfigurationError).with_message(expected_message)
        end

        describe "with empty `ssl_keystore_password`" do
          let(:config) { super().merge("ssl_keystore_password" => "") }

          it "doesn't allow empty `ssl_keystore_password`" do
            expected_message = "`ssl_keystore_password` cannot be empty"
            expect{ registered_plugin }.to raise_error(LogStash::ConfigurationError).with_message(expected_message)
          end
        end

        describe "with non-empty `ssl_keystore_password`" do
          let(:config) { super().merge("ssl_keystore_password" => "keystore_pa$$word") }

          describe "with non readable path" do
            before(:each) do
              allow(File).to receive(:readable?).and_return(false)
            end
            it "requires readable path" do
              expected_message = "Specified ssl_keystore_path #{paths[:test_path]} path must be readable."
              expect { registered_plugin }.to raise_error(LogStash::ConfigurationError).with_message(expected_message)
            end
          end

          describe "with readable and writable path" do
            before(:each) do
              allow(File).to receive(:readable?).and_return(true)
              allow(File).to receive(:writable?).and_return(true)
            end
            it "requires non-writable path" do
              expected_message = "Specified ssl_keystore_path #{paths[:test_path]} path must not be writable."
              expect { registered_plugin }.to raise_error(LogStash::ConfigurationError).with_message(expected_message)
            end
          end
        end
        end

      context "without `ssl_keystore_path`" do

        describe "with `ssl_keystore_password`" do
          let(:config) { super().merge("ssl_keystore_password" => "keystore_pa$$word") }

          it "doesn't allow" do
            expected_message = "`ssl_keystore_password` is not allowed unless `ssl_keystore_path` is specified"
            expect{ registered_plugin }.to raise_error(LogStash::ConfigurationError).with_message(expected_message)
          end
        end

      end

      describe "with `ssl_verification_mode` is `none`" do
        let(:config) { super().merge("ssl_verification_mode" => "none") }

        describe "with `ssl_truststore_path`" do
          let(:config) { super().merge("ssl_truststore_path" => paths[:test_path]) }

          it "requires full or certificate `ssl_verification_mode`" do
            expected_message = "`ssl_truststore_path` requires `ssl_verification_mode` to be either `full` or `certificate`"
            expect{ registered_plugin }.to raise_error(LogStash::ConfigurationError).with_message(expected_message)
          end
        end

        describe "with `ssl_truststore_password`" do
          let(:config) { super().merge("ssl_truststore_password" => "truststore_pa$$word") }

          it "requires `ssl_truststore_password` and full or certificate `ssl_verification_mode`" do
            expected_message = "`ssl_truststore_password` requires `ssl_truststore_path` and `ssl_verification_mode` (either `full` or `certificate`)"
            expect{ registered_plugin }.to raise_error(LogStash::ConfigurationError).with_message(expected_message)
          end
        end

        describe "with `ssl_certificate_authorities`" do
          let(:config) { super().merge("ssl_certificate_authorities" => [paths[:test_path]]) }

          it "requires full or certificate `ssl_verification_mode`" do
            expected_message = "`ssl_certificate_authorities` requires `ssl_verification_mode` to be either `full` or `certificate`"
            expect{ registered_plugin }.to raise_error(LogStash::ConfigurationError).with_message(expected_message)
          end
        end

      end

      describe "with `ssl_verification_mode` is not `none`" do
        let(:config) { super().merge("ssl_verification_mode" => "certificate") }

        describe "with `ssl_truststore_path` and `ssl_certificate_authorities`" do
          let(:config) { super().merge("ssl_truststore_path" => paths[:test_path], "ssl_certificate_authorities" => [paths[:test_path]]) }
          it "doesn't allow to use together" do
            expected_message = "`ssl_truststore_path` and `ssl_certificate_authorities` cannot be used together."
            expect{ registered_plugin }.to raise_error(LogStash::ConfigurationError).with_message(expected_message)
          end
        end

        describe "without `ssl_truststore_path` and empty `ssl_certificate_authorities`" do
          let(:config) { super().merge("ssl_certificate_authorities" => []) }
          it "doesn't allow empty `ssl_certificate_authorities`" do
            expected_message = "`ssl_certificate_authorities` cannot be empty"
            expect{ registered_plugin }.to raise_error(LogStash::ConfigurationError).with_message(expected_message)
          end
        end

        describe "with `ssl_truststore_path`" do
          let(:config) { super().merge("ssl_truststore_path" => paths[:test_path]) }

          it "requires `ssl_truststore_password`" do
            expected_message = "`ssl_truststore_path` requires `ssl_truststore_password`"
            expect{ registered_plugin }.to raise_error(LogStash::ConfigurationError).with_message(expected_message)
          end

          describe "with empty `ssl_truststore_password`" do
            let(:config) { super().merge("ssl_truststore_password" => "") }

            it "doesn't accept empty `ssl_truststore_password`" do
              allow(File).to receive(:writable?).and_return(false)
              expected_message = "`ssl_truststore_password` cannot be empty"
              expect{ registered_plugin }.to raise_error(LogStash::ConfigurationError).with_message(expected_message)
            end
          end

          describe "with non-empty `ssl_truststore_password`" do
            let(:config) { super().merge("ssl_truststore_password" => "truststore_pa$$word") }

            describe "with non readable path" do
              before(:each) do
                allow(File).to receive(:readable?).and_return(false)
              end
              it "requires readable path" do
                expected_message = "Specified ssl_truststore_path #{paths[:test_path]} path must be readable."
                expect { registered_plugin }.to raise_error(LogStash::ConfigurationError).with_message(expected_message)
              end
            end

            describe "with readable and writable path" do
              before(:each) do
                allow(File).to receive(:readable?).and_return(true)
                allow(File).to receive(:writable?).and_return(true)
              end
              it "requires non-writable path" do
                expected_message = "Specified ssl_truststore_path #{paths[:test_path]} path must not be writable."
                expect { registered_plugin }.to raise_error(LogStash::ConfigurationError).with_message(expected_message)
              end
            end
          end
        end

        describe "with `ssl_truststore_password`" do
          let(:config) { super().merge("ssl_truststore_password" => "truststore_pa$$word") }

          it "requires `ssl_truststore_path`" do
            expected_message = "`ssl_truststore_password` is not allowed unless `ssl_truststore_path` is specified"
            expect{ registered_plugin }.to raise_error(LogStash::ConfigurationError).with_message(expected_message)
          end
        end

        describe "with `ssl_certificate_authorities`" do
          let(:config) { super().merge("ssl_certificate_authorities" => [paths[:test_path]]) }

          describe "with non readable path" do
            before(:each) do
              allow(File).to receive(:readable?).and_return(false)
            end
            it "requires readable path" do
              expected_message = "Specified ssl_certificate_authorities #{paths[:test_path]} path must be readable."
              expect { registered_plugin }.to raise_error(LogStash::ConfigurationError).with_message(expected_message)
            end
          end

          describe "with readable and writable path" do
            before(:each) do
              allow(File).to receive(:readable?).and_return(true)
              allow(File).to receive(:writable?).and_return(true)
            end
            it "requires non-writable path" do
              expected_message = "Specified ssl_certificate_authorities #{paths[:test_path]} path must not be writable."
              expect { registered_plugin }.to raise_error(LogStash::ConfigurationError).with_message(expected_message)
            end
          end
        end
      end

    end

<<<<<<< HEAD
    context "when SSL disabled" do
      let(:config) { super().merge("ssl_enabled" => false) }
=======
    context "with SSL disabled" do
      let(:config) { super().merge("ssl" => false) }
>>>>>>> 5410b5c7

      context "with otherwise minimal config" do
        let(:config) { super().merge("hosts" => "localhost") }
        it 'does not have a value for meaningless ssl-related settings' do
          expect(registered_plugin).to have_attributes(ssl_verification_mode: nil,
                                                       ssl_truststore_path: nil,
                                                       ssl_truststore_password: nil,
                                                       ssl_certificate_authorities: nil,
                                                       ssl_keystore_path: nil,
                                                       ssl_keystore_password: nil,
                                                       ssl_certificate: nil,
                                                       ssl_key: nil,
                                                       ssl_key_passphrase: nil)
        end
      end

<<<<<<< HEAD
      describe "when SSL related configs are specified" do
        let(:config) { super().merge("ssl_keystore_path" => paths[:test_path], "ssl_certificate_authorities" => [paths[:test_path]], "hosts" => "127.0.0.1") }
=======
      context "with SSL related configs" do
        let(:config) { super().merge("keystore" => paths[:test_path], "ssl_certificate_authorities" => [paths[:test_path]], "hosts" => "127.0.0.1") }
>>>>>>> 5410b5c7

        it "does not allow and raises an error" do
          expected_message = 'When SSL is disabled, the following provided parameters are not allowed: ["ssl_keystore_path", "ssl_certificate_authorities"]'
          expect{ registered_plugin }.to raise_error(LogStash::ConfigurationError).with_message(expected_message)
        end
      end

      context "with `cloud_id`" do
        let(:config) { super().merge("cloud_id" => "my-es-cloud:id_") }

        it "raises an error" do
          expected_message = 'When SSL is disabled, the following provided parameters are not allowed: ["cloud_id"]'
          expect{ registered_plugin }.to raise_error(LogStash::ConfigurationError).with_message(expected_message)
        end
      end

      describe "connection prerequisites" do

        context "with no `hosts` or `cloud_id" do
          it "requires either of them" do
            expected_message = "Either `hosts` or `cloud_id` is required"
            expect{ registered_plugin }.to raise_error(LogStash::ConfigurationError).with_message(expected_message)
          end
        end

<<<<<<< HEAD
        describe "when either `hosts` or `cloud_id is specified" do
          let(:config) { super().merge("hosts" => %w[http://my-es-cluster:1111 http://cloud-test.es.us-west-2.aws.found.io]) }
=======
        context "with either `hosts` or `cloud_id" do
          let(:config) { super().merge("hosts" => ["http://my-es-cluster:1111", "http://cloud-test.es.us-west-2.aws.found.io"]) }
>>>>>>> 5410b5c7
          it "accepts" do
            expect{ registered_plugin }.not_to raise_error
          end
        end

        context "with multiple auth options" do
          let(:config) {super().merge("cloud_auth" => "my_cloud_auth", "api_key" => "api_key", "hosts" => ["http://my-es-cluster:1111"])}

          it "does not allow" do
            expected_message = 'Multiple authentication ["cloud_auth", "api_key"] options cannot be used together. Please provide ONLY one.'
            expect{ registered_plugin }.to raise_error(LogStash::ConfigurationError).with_message(expected_message)
          end
        end

        context "with empty auth option" do
          let(:config) { super().merge("cloud_auth" => "", "hosts" => "my-es-cluster.com:1111") }

          it "does not allow" do
            expected_message = "Empty `cloud_auth` is not allowed"
            expect{ registered_plugin }.to raise_error(LogStash::ConfigurationError).with_message(expected_message)
          end
        end

        describe "`hosts`" do
          let(:config) { super().merge("hosts" => hosts) }

<<<<<<< HEAD
          describe "with HTTP scheme" do
            let(:hosts) { %w[http://my-es-cluster:1111 http://cloud-test.es.us-west-2.aws.found.io] }
=======
          context "with HTTP scheme" do
            let(:hosts) { ["http://my-es-cluster:1111", "http://cloud-test.es.us-west-2.aws.found.io"] }
>>>>>>> 5410b5c7

            it "accepts" do
              expect{ registered_plugin }.not_to raise_error
            end
          end

<<<<<<< HEAD
          describe "with HTTPS scheme" do
            let(:hosts) { %w[http://my-es-cluster:1111 https://my-another-es-cluster:2222 https://cloud-test.es.us-west-2.aws.found.io] }
=======
          context "with HTTPS scheme" do
            let(:hosts) { ["http://my-es-cluster:1111", "https://my-another-es-cluster:2222", "https://cloud-test.es.us-west-2.aws.found.io"] }
>>>>>>> 5410b5c7

            it "enforces to agree with scheme" do
              expected_message = "All hosts must agree with http schema when NOT using `ssl_enabled`."
              expect{ registered_plugin }.to raise_error(LogStash::ConfigurationError).with_message(expected_message)
            end
          end

          describe "single" do
            let(:hosts) { "my-es-cluster.com" }
            it "applies default values" do
              expect(registered_plugin.hosts.include?(::LogStash::Util::SafeURI.new("http://my-es-cluster.com:9200/"))).to be_truthy
            end
          end

<<<<<<< HEAD
          describe "with multiple hosts" do
            let(:hosts) { %w[http://my-es-cluster.com 127.0.0.1:9200 http://127.0.0.2 http://127.0.0.3:9300 http://127.0.0.3:9200] }
=======
          describe "multiple" do
            let(:hosts) { ["http://my-es-cluster.com", "127.0.0.1:9200", "http://127.0.0.2", "http://127.0.0.3:9300", "http://127.0.0.3:9200"] }
>>>>>>> 5410b5c7
            it "applies default value" do
              # makes sure the list in-order traverse
              expect(registered_plugin.hosts[0].eql?(::LogStash::Util::SafeURI.new("http://my-es-cluster.com:9200/"))).to be_truthy
              expect(registered_plugin.hosts[1].eql?(::LogStash::Util::SafeURI.new("http://127.0.0.1:9200/"))).to be_truthy
              expect(registered_plugin.hosts[2].eql?(::LogStash::Util::SafeURI.new("http://127.0.0.2:9200/"))).to be_truthy
              expect(registered_plugin.hosts[3].eql?(::LogStash::Util::SafeURI.new("http://127.0.0.3:9300/"))).to be_truthy
              expect(registered_plugin.hosts[4].eql?(::LogStash::Util::SafeURI.new("http://127.0.0.3:9200/"))).to be_truthy
            end
          end
        end

        describe "basic auth" do
          let(:config) { super().merge("hosts" => "my-es-cluster.com") }

          context "with `auth_basic_username`" do
            let(:config) { super().merge("auth_basic_username" => "test_user") }

            it "requires `auth_basic_password`" do
              expected_message = "`auth_basic_username` requires `auth_basic_password`"
              expect{ registered_plugin }.to raise_error(LogStash::ConfigurationError).with_message(expected_message)
            end
          end

          context "with `auth_basic_password`" do
            let(:config) { super().merge("auth_basic_password" => "pa$$") }

            it "requires `auth_basic_username`" do
              expected_message = "`auth_basic_password` is not allowed unless `auth_basic_username` is specified"
              expect{ registered_plugin }.to raise_error(LogStash::ConfigurationError).with_message(expected_message)
            end
          end

          context "when `auth_basic_username` is an empty" do
            let(:config) { super().merge("auth_basic_username" => "", "auth_basic_password" => "p$d") }

            it "requires non-empty `auth_basic_username`" do
              expected_message = "Empty `auth_basic_username` or `auth_basic_password` is not allowed"
              expect{ registered_plugin }.to raise_error(LogStash::ConfigurationError).with_message(expected_message)
            end
          end

          context "when `auth_basic_password` is an empty" do
            let(:config) { super().merge("auth_basic_username" => "test_user", "auth_basic_password" => "") }

            it "requires non-empty `auth_basic_username`" do
              expected_message = "Empty `auth_basic_username` or `auth_basic_password` is not allowed"
              expect{ registered_plugin }.to raise_error(LogStash::ConfigurationError).with_message(expected_message)
            end
          end
        end
      end
    end

  end
end<|MERGE_RESOLUTION|>--- conflicted
+++ resolved
@@ -36,11 +36,7 @@
 
     shared_examples "validate `ssl_enabled`" do
       it "enables SSL" do
-<<<<<<< HEAD
-        expect(registered_plugin.ssl_enabled.eql?(true)).to be_truthy
-=======
-        expect(registered_plugin.ssl).to be_truthy
->>>>>>> 5410b5c7
+        expect(registered_plugin.ssl_enabled).to be_truthy
       end
     end
 
@@ -72,11 +68,7 @@
           let(:config) { super().merge("hosts" => %w[http://127.0.0.1 http://127.0.0.2:9200 http://my-es-cluster.com]) }
 
           it "disables the SSL" do
-<<<<<<< HEAD
-            expect(registered_plugin.ssl_enabled.eql?(false)).to be_truthy
-=======
-            expect(registered_plugin.ssl).to be_falsey
->>>>>>> 5410b5c7
+            expect(registered_plugin.ssl_enabled).to be_falsey
           end
         end
 
@@ -123,13 +115,8 @@
         describe "HTTP scheme" do
           let(:config) { super().merge("hosts" => %w[http://my-es-cluster:1111 http://cloud-test.es.us-west-2.aws.found.io])}
 
-<<<<<<< HEAD
-          describe "with SSL enabled" do
+          context "with SSL enabled" do
             let(:config) { super().merge("ssl_enabled" => true)}
-=======
-          context "with SSL enabled" do
-            let(:config) { super().merge("ssl" => true)}
->>>>>>> 5410b5c7
 
             it "enforces to use HTTPS" do
               expected_message = "All hosts must agree with https schema when using `ssl_enabled`."
@@ -137,13 +124,8 @@
             end
           end
 
-<<<<<<< HEAD
-          describe "with SSL disabled" do
+          context "with SSL disabled" do
             let(:config) { super().merge("ssl_enabled" => false)}
-=======
-          context "with SSL disabled" do
-            let(:config) { super().merge("ssl" => false)}
->>>>>>> 5410b5c7
 
             it "accepts" do
               expect{ registered_plugin }.not_to raise_error
@@ -178,13 +160,8 @@
     describe "normalize `hosts`" do
       let(:config) { super().merge("hosts" => %w[my-es-cluster.com 127.0.0.1 127.0.0.2:9300]) }
 
-<<<<<<< HEAD
-      describe "when SSL enabled" do
+      context "with SSL enabled" do
         let(:config) { super().merge("ssl_enabled" => true) }
-=======
-      context "with SSL enabled" do
-        let(:config) { super().merge("ssl" => true) }
->>>>>>> 5410b5c7
 
         it "applies default value" do
           expect(registered_plugin.hosts[0].eql?(::LogStash::Util::SafeURI.new("https://my-es-cluster.com:9200/"))).to be_truthy
@@ -193,13 +170,8 @@
         end
       end
 
-<<<<<<< HEAD
-      describe "when SSL disabled" do
+      context "with SSL disabled" do
         let(:config) { super().merge("ssl_enabled" => false) }
-=======
-      context "with SSL disabled" do
-        let(:config) { super().merge("ssl" => false) }
->>>>>>> 5410b5c7
 
         it "applies default value" do
           expect(registered_plugin.hosts[0].eql?(::LogStash::Util::SafeURI.new("http://my-es-cluster.com:9200/"))).to be_truthy
@@ -221,13 +193,8 @@
       end
     end
 
-<<<<<<< HEAD
-    context "when SSL enabled" do
+    context "with SSL enabled" do
       let(:config) { super().merge("ssl_enabled" => true, "cloud_id" => "my-es-cloud-id.com") }
-=======
-    context "with SSL enabled" do
-      let(:config) { super().merge("ssl" => true, "cloud_id" => "my-es-cloud-id.com") }
->>>>>>> 5410b5c7
 
       include_examples "validate ssl_verification_mode"
 
@@ -510,13 +477,8 @@
 
     end
 
-<<<<<<< HEAD
-    context "when SSL disabled" do
+    context "with SSL disabled" do
       let(:config) { super().merge("ssl_enabled" => false) }
-=======
-    context "with SSL disabled" do
-      let(:config) { super().merge("ssl" => false) }
->>>>>>> 5410b5c7
 
       context "with otherwise minimal config" do
         let(:config) { super().merge("hosts" => "localhost") }
@@ -533,13 +495,8 @@
         end
       end
 
-<<<<<<< HEAD
-      describe "when SSL related configs are specified" do
+      context "with SSL related configs" do
         let(:config) { super().merge("ssl_keystore_path" => paths[:test_path], "ssl_certificate_authorities" => [paths[:test_path]], "hosts" => "127.0.0.1") }
-=======
-      context "with SSL related configs" do
-        let(:config) { super().merge("keystore" => paths[:test_path], "ssl_certificate_authorities" => [paths[:test_path]], "hosts" => "127.0.0.1") }
->>>>>>> 5410b5c7
 
         it "does not allow and raises an error" do
           expected_message = 'When SSL is disabled, the following provided parameters are not allowed: ["ssl_keystore_path", "ssl_certificate_authorities"]'
@@ -565,13 +522,9 @@
           end
         end
 
-<<<<<<< HEAD
-        describe "when either `hosts` or `cloud_id is specified" do
+        context "with either `hosts` or `cloud_id" do
           let(:config) { super().merge("hosts" => %w[http://my-es-cluster:1111 http://cloud-test.es.us-west-2.aws.found.io]) }
-=======
-        context "with either `hosts` or `cloud_id" do
-          let(:config) { super().merge("hosts" => ["http://my-es-cluster:1111", "http://cloud-test.es.us-west-2.aws.found.io"]) }
->>>>>>> 5410b5c7
+
           it "accepts" do
             expect{ registered_plugin }.not_to raise_error
           end
@@ -598,26 +551,16 @@
         describe "`hosts`" do
           let(:config) { super().merge("hosts" => hosts) }
 
-<<<<<<< HEAD
-          describe "with HTTP scheme" do
+          context "with HTTP scheme" do
             let(:hosts) { %w[http://my-es-cluster:1111 http://cloud-test.es.us-west-2.aws.found.io] }
-=======
-          context "with HTTP scheme" do
-            let(:hosts) { ["http://my-es-cluster:1111", "http://cloud-test.es.us-west-2.aws.found.io"] }
->>>>>>> 5410b5c7
 
             it "accepts" do
               expect{ registered_plugin }.not_to raise_error
             end
           end
 
-<<<<<<< HEAD
-          describe "with HTTPS scheme" do
+          context "with HTTPS scheme" do
             let(:hosts) { %w[http://my-es-cluster:1111 https://my-another-es-cluster:2222 https://cloud-test.es.us-west-2.aws.found.io] }
-=======
-          context "with HTTPS scheme" do
-            let(:hosts) { ["http://my-es-cluster:1111", "https://my-another-es-cluster:2222", "https://cloud-test.es.us-west-2.aws.found.io"] }
->>>>>>> 5410b5c7
 
             it "enforces to agree with scheme" do
               expected_message = "All hosts must agree with http schema when NOT using `ssl_enabled`."
@@ -632,13 +575,8 @@
             end
           end
 
-<<<<<<< HEAD
-          describe "with multiple hosts" do
+          describe "multiple" do
             let(:hosts) { %w[http://my-es-cluster.com 127.0.0.1:9200 http://127.0.0.2 http://127.0.0.3:9300 http://127.0.0.3:9200] }
-=======
-          describe "multiple" do
-            let(:hosts) { ["http://my-es-cluster.com", "127.0.0.1:9200", "http://127.0.0.2", "http://127.0.0.3:9300", "http://127.0.0.3:9200"] }
->>>>>>> 5410b5c7
             it "applies default value" do
               # makes sure the list in-order traverse
               expect(registered_plugin.hosts[0].eql?(::LogStash::Util::SafeURI.new("http://my-es-cluster.com:9200/"))).to be_truthy
