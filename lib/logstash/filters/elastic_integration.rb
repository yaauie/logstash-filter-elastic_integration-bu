# encoding: utf-8
require "logstash/filters/base"
require "logstash/namespace"

class LogStash::Filters::ElasticIntegration < LogStash::Filters::Base

  config_name "elastic_integration"

  ELASTICSEARCH_DEFAULT_PORT = 9200.freeze
  ELASTICSEARCH_DEFAULT_PATH = '/'.freeze
  HTTP_PROTOCOL = "http".freeze
  HTTPS_PROTOCOL = "https".freeze

  # Sets the host(s) of the remote instance. If given an array it will load balance
  # requests across the hosts specified in the `hosts` parameter. Hosts can be any of
  # the forms:
  #     `"127.0.0.1"`
  #     `["127.0.0.1:9200","127.0.0.2:9200"]`
  #     `["http://127.0.0.1"]`
  #     `["https://127.0.0.1:9200"]`
  #     `["https://127.0.0.1:9200/mypath"]` (If using a proxy on a subpath)
  # If the protocol is unspecified, this plugin assumes `https` when `ssl => true` (default)
  # or `http` when `ssl => false`.
  #
  # It is important to exclude http://www.elastic.co/guide/en/elasticsearch/reference/current/modules-node.html[dedicated master nodes] from the `hosts` list
  # to prevent LS from overloading the master nodes. So this parameter should only reference either data or client nodes in Elasticsearch.
  #
  # Any special characters present in the URLs here MUST be URL escaped! This means `#` should be put in as `%23` for instance.
  config :hosts, :validate => :uri, :list => true

  # Cloud ID, from the Elastic Cloud web console. If set `hosts` should not be used.
  #
  # For more details, check out the https://www.elastic.co/guide/en/logstash/current/connecting-to-cloud.html#_cloud_id[cloud documentation]
  config :cloud_id, :validate => :string

  # Enable SSL/TLS secured communication to Elasticsearch cluster
  config :ssl_enabled, :validate => :boolean

  # Determines how much to verify a presented SSL certificate when `ssl => true`
  #  - none: no validation
  #  - certificate: trustworthy certificate (identity claims NOT validated)
  #  - full (default): trustworthy certificate WITH validated identity claims
  config :ssl_verification_mode, :validate => %w(full certificate none)

  # A path to truststore, used to _override_ the system truststore
  config :ssl_truststore_path, :validate => :path

  # A password for truststore
  config :ssl_truststore_password, :validate => :password

  # list of paths for SSL certificate authorities, used to _override_ the system truststore
  config :ssl_certificate_authorities, :validate => :path, :list => true

  # a path for SSL certificate which will be used when SSL is enabled
  config :ssl_certificate, :validate => :path

  # a path for SSL certificate key
  config :ssl_key, :validate => :path

  # SSL keyphrase
  config :ssl_key_passphrase, :validate => :password

  # The keystore used to present a certificate to the server
  config :ssl_keystore_path, :validate => :path

  # A password for SSL keystore
  config :ssl_keystore_password, :validate => :password

  # Username for basic authentication
  config :auth_basic_username, :validate => :string

  # Password for basic authentication
  config :auth_basic_password, :validate => :password

  # Cloud authentication string ("<username>:<password>" format) to connect to Elastic cloud.
  #
  # For more details, check out the https://www.elastic.co/guide/en/logstash/current/connecting-to-cloud.html#_cloud_auth[cloud documentation]
  config :cloud_auth, :validate => :password

  # A key to authenticate when connecting to Elasticsearch
  config :api_key, :validate => :password

  def register
    @logger.debug("Registering `filter-elastic_integration` plugin.", :params => original_params)

    validate_connection_settings!
    @ssl_enabled = infer_ssl_from_connection_settings if @ssl_enabled.nil?

    validate_ssl_settings!
    validate_auth_settings!
    validate_and_normalize_hosts
  end # def register

  def filter(event)
    # bootstrap placeholder no-op
  end

  private

  def validate_connection_settings!
    @cloud_id = @cloud_id&.freeze

    raise_config_error! "`hosts` and `cloud_id` cannot be used together." if @hosts && @cloud_id
    raise_config_error! "Either `hosts` or `cloud_id` is required" unless @hosts || @cloud_id
    raise_config_error! "Empty `cloud_id` is not allowed" if @cloud_id && @cloud_id.empty?
    raise_config_error! "Empty `hosts` is not allowed" if @hosts && @hosts.size == 0 # let's also catch [""]
  end

  def infer_ssl_from_connection_settings
    return true if @cloud_id
    return true if @hosts.all? { |host| host.scheme.to_s.empty? }
    return true if @hosts.all? { |host| host.scheme == HTTPS_PROTOCOL }
    return false if @hosts.all? { |host| host.scheme == HTTP_PROTOCOL }

    raise_config_error! "`hosts` contains entries with mixed protocols, which are unsupported; when any entry includes a protocol, the protocols of all must match each other"
  end

  def validate_and_normalize_hosts
    return if @hosts.nil? || @hosts.size == 0

    # host normalization expects `ssl_enabled` to be resolved (not nil)
    # let's add a safeguard to make sure we don't break the behavior in the future
    raise_config_error! "`hosts` cannot be normalized with `ssl_enabled => nil`" if @ssl_enabled.nil?

    root_path = @hosts[0].path.empty? ? ELASTICSEARCH_DEFAULT_PATH : @hosts[0].path
    scheme = @ssl_enabled ? HTTPS_PROTOCOL : HTTP_PROTOCOL

    @hosts = @hosts.each do |host_uri|
      # no need to validate hostname, uri validates it at initialize
      host_uri.port=(ELASTICSEARCH_DEFAULT_PORT) if host_uri.port.nil?
      host_uri.path=(ELASTICSEARCH_DEFAULT_PATH) if host_uri.path.to_s.empty?
      agree_with = host_uri.path == root_path
      raise_config_error! "All hosts must use same path." unless agree_with

      host_uri.update(:scheme, scheme) if host_uri.scheme.to_s.empty?
      agree_with = host_uri.scheme == scheme
      raise_config_error! "All hosts must agree with #{scheme} schema when#{@ssl_enabled ? '' : ' NOT'} using `ssl_enabled`." unless agree_with

      host_uri.freeze
    end.freeze
  end

  def validate_auth_settings!
    @cloud_auth           = @cloud_auth&.freeze
    @api_key              = @api_key&.freeze
    @auth_basic_username  = @auth_basic_username&.freeze
    @auth_basic_password  = @auth_basic_password&.freeze

    raise_config_error! "`auth_basic_username` requires `auth_basic_password`" if @auth_basic_username && !@auth_basic_password
    raise_config_error! "`auth_basic_password` is not allowed unless `auth_basic_username` is specified" if !@auth_basic_username && @auth_basic_password
    if @auth_basic_username && @auth_basic_password
      raise_config_error! "Empty `auth_basic_username` or `auth_basic_password` is not allowed" if @auth_basic_username.empty? || @auth_basic_password.value.empty?
    end

    possible_auth_options = original_params.keys & %w(auth_basic_password cloud_auth api_key)
    raise_config_error!("Multiple authentication #{possible_auth_options} options cannot be used together. Please provide ONLY one.") if possible_auth_options.size > 1

    raise_config_error! "Empty `cloud_auth` is not allowed" if @cloud_auth && @cloud_auth.value.empty?
    raise_config_error! "Empty `api_key` is not allowed" if @api_key && @api_key.value.empty?

    @logger.warn("Credentials are being sent over unencrypted HTTP. This may bring security risk.") if possible_auth_options.size == 1 && !@ssl_enabled
  end

  def validate_ssl_settings!
    @ssl_enabled                 = @ssl_enabled&.freeze
    @ssl_verification_mode       = @ssl_verification_mode&.freeze
    @ssl_certificate             = @ssl_certificate&.freeze
    @ssl_key                     = @ssl_key&.freeze
    @ssl_key_passphrase          = @ssl_key_passphrase&.freeze
    @ssl_truststore_path         = @ssl_truststore_path&.freeze
    @ssl_truststore_password     = @ssl_truststore_password&.freeze
    @ssl_keystore_path           = @ssl_keystore_path&.freeze
    @ssl_keystore_password       = @ssl_keystore_password&.freeze
    @ssl_certificate_authorities = @ssl_certificate_authorities&.freeze

<<<<<<< HEAD
    if !@ssl_enabled.nil? && @ssl_enabled
=======
    if @ssl
>>>>>>> 5410b5c7
      # when SSL is enabled, the default ssl_verification_mode is "full"
      @ssl_verification_mode = "full".freeze if @ssl_verification_mode.nil?

      # optional: presenting our identity
      raise_config_error! "`ssl_certificate` and `ssl_keystore_path` cannot be used together." if @ssl_certificate && @ssl_keystore_path
      raise_config_error! "`ssl_certificate` requires `ssl_key`" if @ssl_certificate && !@ssl_key
      ensure_readable_and_non_writable! "ssl_certificate", @ssl_certificate if @ssl_certificate

      raise_config_error! "`ssl_key` is not allowed unless `ssl_certificate` is specified" if @ssl_key && !@ssl_certificate
      raise_config_error! "`ssl_key` requires `ssl_key_passphrase`" if @ssl_key && !@ssl_key_passphrase
      ensure_readable_and_non_writable! "ssl_key", @ssl_key if @ssl_key

      raise_config_error! "`ssl_key_passphrase` is not allowed unless `ssl_key` is specified" if @ssl_key_passphrase && !@ssl_key
      raise_config_error! "`ssl_key_passphrase` cannot be empty" if @ssl_key_passphrase && @ssl_key_passphrase.value.empty?

      raise_config_error! "`ssl_keystore_path` requires `ssl_keystore_password`" if @ssl_keystore_path && !@ssl_keystore_password
      raise_config_error! "`ssl_keystore_password` is not allowed unless `ssl_keystore_path` is specified" if @ssl_keystore_password && !@ssl_keystore_path
      raise_config_error! "`ssl_keystore_password` cannot be empty" if @ssl_keystore_password && @ssl_keystore_password.value.empty?
      ensure_readable_and_non_writable! "ssl_keystore_path", @ssl_keystore_path if @ssl_keystore_path

      # establishing trust of the server we connect to
      # system-provided trust requires verification mode enabled
      if @ssl_verification_mode == "none"
        raise_config_error! "`ssl_truststore_path` requires `ssl_verification_mode` to be either `full` or `certificate`" if @ssl_truststore_path
        raise_config_error! "`ssl_truststore_password` requires `ssl_truststore_path` and `ssl_verification_mode` (either `full` or `certificate`)" if @ssl_truststore_password
        raise_config_error! "`ssl_certificate_authorities` requires `ssl_verification_mode` to be either `full` or `certificate`" if @ssl_certificate_authorities
      end

      raise_config_error! "`ssl_truststore_path` and `ssl_certificate_authorities` cannot be used together." if @ssl_truststore_path && @ssl_certificate_authorities
      raise_config_error! "`ssl_truststore_path` requires `ssl_truststore_password`" if @ssl_truststore_path && !@ssl_truststore_password
      ensure_readable_and_non_writable! "ssl_truststore_path", @ssl_truststore_path if @ssl_truststore_path

      raise_config_error! "`ssl_truststore_password` is not allowed unless `ssl_truststore_path` is specified" if !@ssl_truststore_path && @ssl_truststore_password
      raise_config_error! "`ssl_truststore_password` cannot be empty" if @ssl_truststore_password && @ssl_truststore_password.value.empty?

      if !@ssl_truststore_path && @ssl_certificate_authorities&.empty?
        raise_config_error! "`ssl_certificate_authorities` cannot be empty"
      end
      @ssl_certificate_authorities&.each do |certificate_authority|
        ensure_readable_and_non_writable! "ssl_certificate_authorities", certificate_authority
      end
    else
      # Disabled SSL does not allow to set SSL related configs
      ssl_config_provided = original_params.keys.select {|k| k.start_with?("ssl_", "cloud_id") && k != "ssl_enabled" }
      if ssl_config_provided.any?
        raise_config_error! "When SSL is disabled, the following provided parameters are not allowed: #{ssl_config_provided}"
      end
    end
  end

  def ensure_readable_and_non_writable!(name, path)
    raise_config_error! "Specified #{name} #{path} path must be readable." unless File.readable?(path)
    raise_config_error! "Specified #{name} #{path} path must not be writable." if File.writable?(path)
  end

  ##
  # @param message [String]
  # @raise [LogStash::ConfigurationError]
  def raise_config_error!(message)
    raise LogStash::ConfigurationError, message
  end

end<|MERGE_RESOLUTION|>--- conflicted
+++ resolved
@@ -173,11 +173,7 @@
     @ssl_keystore_password       = @ssl_keystore_password&.freeze
     @ssl_certificate_authorities = @ssl_certificate_authorities&.freeze
 
-<<<<<<< HEAD
-    if !@ssl_enabled.nil? && @ssl_enabled
-=======
-    if @ssl
->>>>>>> 5410b5c7
+    if @ssl_enabled
       # when SSL is enabled, the default ssl_verification_mode is "full"
       @ssl_verification_mode = "full".freeze if @ssl_verification_mode.nil?
 
