--- conflicted
+++ resolved
@@ -1,18 +1,14 @@
 ## 0.0.2 (UNRELEASED)
-<<<<<<< HEAD
   - Fixes several related issues with how fields are mapped from the Logstash Event to the IngestDocument and back again [#51](https://github.com/elastic/logstash-filter-elastic_integration/pull/51)
     - `IngestDocument` metadata fields are now separately routed to `[@metadata][_ingest_document]` on the resulting `Event`, fixing an issue where the presence of Elasticsearch-reserved fields such as the top-level `_version` would cause a downstream Elasticsearch output to be unable to index the event [#47][]
     - Top-level `@timestamp` and `@version` fields are no longer excluded from the `IngestDocument`, as required by some existing integration pipelines [#54][]
     - Field-type conversions have been improved by adding a two-way-mapping between the Logstash-internal `Timestamp`-type object and the equivalent `ZonedDateTime`-object used in several Ingest Common processors [#65][]
+  - Adds proactive reloaders for both datastream-to-pipeline-name mappings and pipeline definitions to ensure upstream changes are made available without impacting processing [#48](https://github.com/elastic/logstash-filter-elastic_integration/pull/48)
   - Presents helpful guidance when run on an unsupported version of Java [#43](https://github.com/elastic/logstash-filter-elastic_integration/pull/43)
 
 [#47]: https://github.com/elastic/logstash-filter-elastic_integration/issues/47
 [#54]: https://github.com/elastic/logstash-filter-elastic_integration/issues/54
 [#65]: https://github.com/elastic/logstash-filter-elastic_integration/issues/65
-=======
-  - Adds proactive reloaders for both datastream-to-pipeline-name mappings and pipeline definitions to ensure upstream changes are made available without impacting processing [#48](https://github.com/elastic/logstash-filter-elastic_integration/pull/48) 
-  - Presents helpful guidance when run on an unsupported version of Java [#43](https://github.com/elastic/logstash-filter-elastic_integration/pull/43) 
->>>>>>> c445e937
 
 ## 0.0.1
   - Empty Bootstrap of Logstash filter plugin [#1](https://github.com/logstash-plugins/logstash-filter-elastic_integration/pull/1)
