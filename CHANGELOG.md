## 0.0.3 (UNRELEASED)
<<<<<<< HEAD
 - Re-syncs with Elasticsearch 8.9:
   - BREAKING: The `redact` processor was removed from upstream IngestCommon, and therefore no longer available here.
=======
  - Documentation added for required privileges and unsupported processors [#72](https://github.com/elastic/logstash-filter-elastic_integration/pull/72)
>>>>>>> fc8f9a3c

## 0.0.2
  - Fixes several related issues with how fields are mapped from the Logstash Event to the IngestDocument and back again [#51](https://github.com/elastic/logstash-filter-elastic_integration/pull/51)
    - `IngestDocument` metadata fields are now separately routed to `[@metadata][_ingest_document]` on the resulting `Event`, fixing an issue where the presence of Elasticsearch-reserved fields such as the top-level `_version` would cause a downstream Elasticsearch output to be unable to index the event [#47][]
    - Top-level `@timestamp` and `@version` fields are no longer excluded from the `IngestDocument`, as required by some existing integration pipelines [#54][]
    - Field-type conversions have been improved by presenting logstash `Timestamp`-type objects as their ISO8601-encoded `String`s mapping any returned `ZonedDateTime`-objects into logstash `Timestamp`s to support several Ingest Common processors and their typical use in Elastic Integration pipelines [#65][], [#70][]
  - Adds proactive reloaders for both datastream-to-pipeline-name mappings and pipeline definitions to ensure upstream changes are made available without impacting processing [#48](https://github.com/elastic/logstash-filter-elastic_integration/pull/48)
  - Presents helpful guidance when run on an unsupported version of Java [#43](https://github.com/elastic/logstash-filter-elastic_integration/pull/43)
  - Fix: now plugin is able to establish a connection to Elasticsearch on Elastic cloud with `cloud_id` and `cloud_auth` authentication pair [#62](https://github.com/elastic/logstash-filter-elastic_integration/pull/62)
  - Adds `pipeline_name` to _override_ the default behaviour of auto-detecting the pipeline name from its data stream [#69](https://github.com/elastic/logstash-filter-elastic_integration/pull/69)
  - BREAKING: http basic authentication with Elasticsearch is now configured with `username` and `password` options to make this plugin behave more similarly to other Elasticsearch-related plugins [#61](https://github.com/elastic/logstash-filter-elastic_integration/pull/61)
  - Improves user-experience when connected to an Elasticsearch that does not have security features enabled (such as when testing against an on-prem cluster) [#64](https://github.com/elastic/logstash-filter-elastic_integration/pull/64)
    - Provides helpful guidance when providing request credentials to an unsecured Elasticsearch cluster. 
    - Tolerates anonymous access of an unsecured Elasticsearch cluster by allowing the plugin to start in an "unsafe" mode without pre-validating permission to use the necessary Elasticsearch APIs.

[#47]: https://github.com/elastic/logstash-filter-elastic_integration/issues/47
[#54]: https://github.com/elastic/logstash-filter-elastic_integration/issues/54
[#65]: https://github.com/elastic/logstash-filter-elastic_integration/issues/65
[#70]: https://github.com/elastic/logstash-filter-elastic_integration/issues/70

## 0.0.1
  - Empty Bootstrap of Logstash filter plugin [#1](https://github.com/logstash-plugins/logstash-filter-elastic_integration/pull/1)
  - Adds basic configuration options required for Elasticsearch connection [#2](https://github.com/logstash-plugins/logstash-filter-elastic_integration/pull/2)<|MERGE_RESOLUTION|>--- conflicted
+++ resolved
@@ -1,10 +1,7 @@
 ## 0.0.3 (UNRELEASED)
-<<<<<<< HEAD
- - Re-syncs with Elasticsearch 8.9:
-   - BREAKING: The `redact` processor was removed from upstream IngestCommon, and therefore no longer available here.
-=======
+  - Re-syncs with Elasticsearch 8.9 [#78](https://github.com/elastic/logstash-filter-elastic_integration/pull/78)
+    - BREAKING: The `redact` processor was removed from upstream IngestCommon, and therefore no longer available here.
   - Documentation added for required privileges and unsupported processors [#72](https://github.com/elastic/logstash-filter-elastic_integration/pull/72)
->>>>>>> fc8f9a3c
 
 ## 0.0.2
   - Fixes several related issues with how fields are mapped from the Logstash Event to the IngestDocument and back again [#51](https://github.com/elastic/logstash-filter-elastic_integration/pull/51)
